/*
 * Licensed to CRATE Technology GmbH ("Crate") under one or more contributor
 * license agreements.  See the NOTICE file distributed with this work for
 * additional information regarding copyright ownership.  Crate licenses
 * this file to you under the Apache License, Version 2.0 (the "License");
 * you may not use this file except in compliance with the License.  You may
 * obtain a copy of the License at
 *
 *   http://www.apache.org/licenses/LICENSE-2.0
 *
 * Unless required by applicable law or agreed to in writing, software
 * distributed under the License is distributed on an "AS IS" BASIS, WITHOUT
 * WARRANTIES OR CONDITIONS OF ANY KIND, either express or implied.  See the
 * License for the specific language governing permissions and limitations
 * under the License.
 *
 * However, if you have executed another commercial license agreement
 * with Crate these terms will supersede the license and you may use the
 * software solely pursuant to the terms of the relevant commercial agreement.
 */

package io.crate.analyze;

import com.google.common.base.Predicate;
import com.google.common.collect.Iterables;
import io.crate.analyze.relations.AnalyzedRelation;
import io.crate.planner.symbol.Reference;
import io.crate.planner.symbol.Symbol;

import javax.annotation.Nullable;
import java.util.HashMap;
import java.util.List;
import java.util.Locale;
import java.util.Map;

public class UpdateAnalyzedStatement extends AnalyzedStatement {

    private static final Predicate<NestedAnalyzedStatement> HAS_NO_RESULT_PREDICATE = new Predicate<NestedAnalyzedStatement>() {
        @Override
        public boolean apply(@Nullable NestedAnalyzedStatement input) {
            return input != null && input.whereClause.noMatch();
        }
    };


    private final List<NestedAnalyzedStatement> nestedStatements;
    private final AnalyzedRelation sourceRelation;


    public UpdateAnalyzedStatement(AnalyzedRelation sourceRelation, List<NestedAnalyzedStatement> nestedStatements) {
        super(null);
        this.sourceRelation = sourceRelation;
        this.nestedStatements = nestedStatements;
    }

    public AnalyzedRelation sourceRelation() {
        return sourceRelation;
    }

    public List<NestedAnalyzedStatement> nestedStatements() {
        return nestedStatements;
    }

    @Override
    public boolean expectsAffectedRows() {
        return true;
    }

    @Override
    public boolean hasNoResult() {
        return Iterables.all(nestedStatements, HAS_NO_RESULT_PREDICATE);
    }

    @Override
    public void normalize() {}

    @Override
    public <C, R> R accept(AnalyzedStatementVisitor<C, R> analyzedStatementVisitor, C context) {
        return analyzedStatementVisitor.visitUpdateStatement(this, context);
    }

    public static class NestedAnalyzedStatement {

        private final WhereClause whereClause;
        private final Map<Reference, Symbol> assignments = new HashMap<>();

        public NestedAnalyzedStatement(WhereClause whereClause) {
            this.whereClause = whereClause;
        }

        public Map<Reference, Symbol> assignments() {
            return assignments;
        }

        public WhereClause whereClause() {
            return whereClause;
        }

        public void addAssignment(Reference reference, Symbol value) {
<<<<<<< HEAD
            if (assignments.put(reference, value) != null) {
                throw new IllegalArgumentException(String.format(Locale.ENGLISH, "reference repeated %s", reference.info().ident().columnIdent().fqn()));
=======
            if (assignments.containsKey(reference)) {
                throw new IllegalArgumentException(String.format(Locale.ENGLISH, "reference repeated %s", reference.info().ident().columnIdent().sqlFqn()));
>>>>>>> 2a546c95
            }
        }
    }
}<|MERGE_RESOLUTION|>--- conflicted
+++ resolved
@@ -97,14 +97,10 @@
         }
 
         public void addAssignment(Reference reference, Symbol value) {
-<<<<<<< HEAD
-            if (assignments.put(reference, value) != null) {
-                throw new IllegalArgumentException(String.format(Locale.ENGLISH, "reference repeated %s", reference.info().ident().columnIdent().fqn()));
-=======
             if (assignments.containsKey(reference)) {
                 throw new IllegalArgumentException(String.format(Locale.ENGLISH, "reference repeated %s", reference.info().ident().columnIdent().sqlFqn()));
->>>>>>> 2a546c95
             }
+            assignments.put(reference, value);
         }
     }
 }