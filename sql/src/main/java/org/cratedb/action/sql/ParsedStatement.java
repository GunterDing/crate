package org.cratedb.action.sql;

import org.cratedb.action.parser.*;
import org.cratedb.sql.ExceptionHelper;
import org.cratedb.sql.facet.InternalSQLFacet;
import org.cratedb.sql.parser.StandardException;
import org.cratedb.sql.parser.parser.NodeTypes;
import org.cratedb.sql.parser.parser.SQLParser;
import org.cratedb.sql.parser.parser.StatementNode;
import org.elasticsearch.action.admin.indices.create.CreateIndexRequest;
import org.elasticsearch.action.admin.indices.create.CreateIndexResponse;
import org.elasticsearch.action.admin.indices.delete.DeleteIndexRequest;
import org.elasticsearch.action.admin.indices.delete.DeleteIndexResponse;
import org.elasticsearch.action.bulk.BulkRequest;
import org.elasticsearch.action.bulk.BulkResponse;
import org.elasticsearch.action.count.CountRequest;
import org.elasticsearch.action.count.CountResponse;
import org.elasticsearch.action.delete.DeleteRequest;
import org.elasticsearch.action.delete.DeleteResponse;
import org.elasticsearch.action.deletebyquery.DeleteByQueryRequest;
import org.elasticsearch.action.deletebyquery.DeleteByQueryResponse;
import org.elasticsearch.action.get.*;
import org.elasticsearch.action.index.IndexRequest;
import org.elasticsearch.action.index.IndexResponse;
import org.elasticsearch.action.search.SearchRequest;
import org.elasticsearch.action.search.SearchResponse;
import org.elasticsearch.action.update.UpdateRequest;
import org.elasticsearch.action.update.UpdateResponse;
import org.elasticsearch.common.bytes.BytesReference;
import org.elasticsearch.common.collect.Tuple;
import org.elasticsearch.common.logging.ESLogger;
import org.elasticsearch.common.logging.Loggers;
import org.elasticsearch.common.xcontent.XContentBuilder;
import org.elasticsearch.search.SearchHit;

import java.io.IOException;
import java.util.*;


public class ParsedStatement {

    private XContentBuilder builder;

    private final ArrayList<Tuple<String, String>> outputFields =
            new ArrayList<>();
    private final NodeExecutionContext context;
    private final List<String> indices = new ArrayList<>(1);
    private ESLogger logger = Loggers.getLogger(ParsedStatement.class);

    private final String stmt;
    private final Object[] args;
    private final StatementNode statementNode;
    private final XContentVisitor visitor;

    public static final int SEARCH_ACTION = 1;
    public static final int INSERT_ACTION = 2;
    public static final int DELETE_BY_QUERY_ACTION = 3;
    public static final int BULK_ACTION = 4;
    public static final int GET_ACTION = 5;
    public static final int DELETE_ACTION = 6;
    public static final int UPDATE_ACTION = 7;
    public static final int CREATE_INDEX_ACTION = 8;
<<<<<<< HEAD
    public static final int MULTI_GET_ACTION = 9;
=======
    public static final int DELETE_INDEX_ACTION = 9;
>>>>>>> fba34097

    public static final int UPDATE_RETRY_ON_CONFLICT = 3;

    private NodeExecutionContext.TableExecutionContext tableContext;
    private Map<String, Object> updateDoc;
    private Map<String, Object> plannerResults;
    private boolean countRequest;

    public List<String> groupByColumnNames;
    public List<ColumnDescription> resultColumnList;

    public Integer limit = null;
    public Integer offset = null;

    public List<String> orderByColumnNames;
    public List<OrderByColumnIdx> orderByIndices;

    public OrderByColumnIdx[] orderByIndices() {
        if (orderByIndices != null) {
            return orderByIndices.toArray(new OrderByColumnIdx[orderByIndices.size()]);
        }

        return new OrderByColumnIdx[0];
    }

    public ParsedStatement(String stmt, Object[] args, NodeExecutionContext context) throws
            StandardException {
        this.stmt = stmt;
        this.args = args;
        this.context = context;
        this.tableContext = null;
        this.plannerResults = new HashMap<>();
        SQLParser parser = new SQLParser();
        statementNode = parser.parseStatement(stmt);
        switch (statementNode.getNodeType()) {
            case NodeTypes.INSERT_NODE:
                visitor = new InsertVisitor(this);
                break;
            case NodeTypes.CREATE_TABLE_NODE:
            case NodeTypes.DROP_TABLE_NODE:
                visitor = new TableVisitor(this);
                break;
            default:
                visitor = new QueryVisitor(this);
                break;
        }
        statementNode.accept(visitor);
    }

    public boolean addIndex(String index){
        if (indices.contains(index)){
            return false;
        }
        return indices.add(index);
    }

    public NodeExecutionContext context(){
        return context;
    }

    public void tableContext(NodeExecutionContext.TableExecutionContext tableContext) {
        this.tableContext = tableContext;
    }

    public NodeExecutionContext.TableExecutionContext tableContext() {
        return tableContext;
    }

    public int type() {
        switch (statementNode.getNodeType()) {
            case NodeTypes.INSERT_NODE:
                if (((InsertVisitor)visitor).isBulk()) {
                    return BULK_ACTION;
                }
                return INSERT_ACTION;
            case NodeTypes.DELETE_NODE:
                if (getPlannerResult(QueryPlanner.PRIMARY_KEY_VALUE) != null) {
                    return DELETE_ACTION;
                }
                return DELETE_BY_QUERY_ACTION;
            case NodeTypes.CURSOR_NODE:
                if (getPlannerResult(QueryPlanner.PRIMARY_KEY_VALUE) != null) {
                    return GET_ACTION;
                } else if(getPlannerResult(QueryPlanner.MULTIGET_PRIMARY_KEY_VALUES) != null && !hasGroupBy() && ! hasOrderBy()) {
                    return MULTI_GET_ACTION;
                }
                return SEARCH_ACTION;
            case NodeTypes.UPDATE_NODE:
                if (getPlannerResult(QueryPlanner.PRIMARY_KEY_VALUE) != null) {
                    return UPDATE_ACTION;
                }
                return SEARCH_ACTION;
            case NodeTypes.CREATE_TABLE_NODE:
                return CREATE_INDEX_ACTION;
            case NodeTypes.DROP_TABLE_NODE:
                return DELETE_INDEX_ACTION;
            default:
                return SEARCH_ACTION;
        }
    }

    public int nodeType() {
        return statementNode.getNodeType();
    }

    public SearchRequest buildSearchRequest() throws StandardException {
        SearchRequest request = new SearchRequest();
        builder = visitor.getXContentBuilder();

        if (logger.isDebugEnabled()) {
            builder.generator().usePrettyPrint();
            try {
                logger.info("converted sql to: " + builder.string());
            } catch (IOException e) {
                e.printStackTrace();
            }
        }
        request.source(builder.bytes().toBytes());
        request.indices(indices.toArray(new String[indices.size()]));

        // Set routing values if found by planner
        @SuppressWarnings("unchecked")
        Set<String> routingValues = (Set<String>)getPlannerResult(QueryPlanner.ROUTING_VALUES);
        if (routingValues != null && !routingValues.isEmpty()) {
            List<String> tmp = new ArrayList<>(routingValues.size());
            tmp.addAll(routingValues);
            request.routing(tmp.toArray(new String[tmp.size()]));
        }

        // Update request should only be executed on primary shards
        if (statementNode.getNodeType() == NodeTypes.UPDATE_NODE) {
            request.preference("_primary");
        }

        return request;
    }

    public BytesReference getXContentAsBytesRef() throws StandardException {
        return visitor.getXContentBuilder().bytes();
    }

    public CountRequest buildCountRequest() throws StandardException {
        CountRequest request = new CountRequest();
        builder = visitor.getXContentBuilder();
        request.indices(indices.toArray(new String[indices.size()]));
        request.query(builder.bytes().toBytes());
        return request;
    }

    public IndexRequest buildIndexRequest() throws StandardException {

        InsertVisitor insertVisitor = (InsertVisitor)visitor;
        IndexRequest[] requests = insertVisitor.indexRequests();
        assert requests.length == 1;
        return requests[0];
    }

    public BulkRequest buildBulkRequest() throws Exception {
        BulkRequest request = new BulkRequest();

        if (logger.isDebugEnabled()) {
            builder.generator().usePrettyPrint();
            try {
                logger.info("converted sql to: " + builder.string());
            } catch (IOException e) {
                logger.error("Error while converting json to string for debugging", e);
            }
        }

        InsertVisitor insertVisitor = (InsertVisitor)visitor;
        for (IndexRequest indexRequest : insertVisitor.indexRequests()) {
            request.add(indexRequest);
        }

        return request;
    }

    public GetRequest buildGetRequest() {
        String id = (String)getPlannerResult(QueryPlanner.PRIMARY_KEY_VALUE);
        GetRequest request = new GetRequest(indices.get(0),
                NodeExecutionContext.DEFAULT_TYPE, id);
        request.routing(id);
        request.fields(cols());
        request.realtime(true);
        return request;
    }

    public MultiGetRequest buildMultiGetRequest() {
        @SuppressWarnings("unchecked")
        Set<String> ids = (Set<String>) getPlannerResult(QueryPlanner.MULTIGET_PRIMARY_KEY_VALUES);
        assert ids != null;
        MultiGetRequest request = new MultiGetRequest();
        for (String id: ids) {
            MultiGetRequest.Item item = new MultiGetRequest.Item(indices().get(0),NodeExecutionContext.DEFAULT_TYPE, id);
            item.fields(cols());
            request.add(item);
        }
        request.realtime(true);
        return request;
    }



    public DeleteRequest buildDeleteRequest() {
        String id = (String)getPlannerResult(QueryPlanner.PRIMARY_KEY_VALUE);
        DeleteRequest request = new DeleteRequest(indices.get(0),
                NodeExecutionContext.DEFAULT_TYPE, id);
        request.routing(id);

        return request;
    }

    public UpdateRequest buildUpdateRequest() {
        String id = (String)getPlannerResult(QueryPlanner.PRIMARY_KEY_VALUE);
        UpdateRequest request = new UpdateRequest(indices.get(0),
                NodeExecutionContext.DEFAULT_TYPE, id);
        request.routing(id);
        request.fields(cols());
        request.doc(updateDoc());
        request.retryOnConflict(UPDATE_RETRY_ON_CONFLICT);

        return request;
    }

    public CreateIndexRequest buildCreateIndexRequest() {
        assert visitor instanceof TableVisitor;
        CreateIndexRequest request = new CreateIndexRequest(indices.get(0));
        TableVisitor tableVisitor = (TableVisitor)visitor;
        request.settings(tableVisitor.settings());
        request.mapping(NodeExecutionContext.DEFAULT_TYPE, tableVisitor.mapping());

        return request;
    }

    public DeleteIndexRequest buildDeleteIndexRequest() {
        assert visitor instanceof TableVisitor;
        DeleteIndexRequest request = new DeleteIndexRequest(indices.get(0));

        return request;
    }

    public String[] cols() {
        String[] cols = new String[outputFields.size()];
        for (int i = 0; i < outputFields.size(); i++) {
            cols[i] = outputFields.get(i).v1();
        }
        return cols;
    }

    public SQLResponse buildResponse(SearchResponse searchResponse, InternalSQLFacet facet) {
        facet.reduce(this);
        return new SQLResponse(cols(), facet.rows(), facet.rowCount());
    }

    public SQLResponse buildResponse(CountResponse countResponse) {
        Object[][] rows = new Object[1][];
        rows[0] = new Object[] { countResponse.getCount() };
        return new SQLResponse(cols(), rows, rows.length);
    }

    public SQLResponse buildResponse(SearchResponse searchResponse) {

        if (searchResponse.getFailedShards() > 0) {
            ExceptionHelper.exceptionOnSearchShardFailures(searchResponse.getShardFailures());
        }

        if (useFacet()){
            return buildResponse(searchResponse,
                    searchResponse.getFacets().facet(InternalSQLFacet.class, "sql"));
        }
        SQLFields fields = new SQLFields(outputFields);
        SearchHit[] searchHits = searchResponse.getHits().getHits();
        Object[][] rows = new Object[searchHits.length][outputFields.size()];


        for (int i = 0; i < searchHits.length; i++) {
            SearchHit hit = searchHits[i];
            fields.hit(hit);
            rows[i] = fields.getRowValues();
        }

        SQLResponse response = new SQLResponse();
        response.cols(cols());
        response.rows(rows);
        response.rowCount(rows.length);
        return response;
    }


    /**
     * @return boolean indicating if a facet is used to gather the result
     */
    private boolean useFacet() {
        // currently only the update statement uses facets
        return statementNode.getNodeType() == NodeTypes.UPDATE_NODE;
    }

    public SQLResponse buildResponse(IndexResponse indexResponse) {
        return buildEmptyResponse(1);
    }

    public SQLResponse buildResponse(BulkResponse bulkResponse) {
        // TODO: add rows affected
        return buildEmptyResponse(0);
    }

    public SQLResponse buildResponse(GetResponse getResponse) {

        if (! getResponse.isExists()) {
            return buildEmptyResponse(0);
        }

        SQLResponse response = new SQLResponse();
        SQLFields fields = new SQLFields(outputFields);
        Object[][] rows = new Object[1][outputFields.size()];

        // only works with one queried index/table
        fields.applyGetResponse(tableContext(), getResponse);
        rows[0] = fields.getRowValues();

        response.cols(cols());
        response.rows(rows);
        response.rowCount(1);

        return response;
    }

    public SQLResponse buildResponse(MultiGetResponse multiGetItemResponses) {
        SQLResponse response = new SQLResponse();
        SQLFields fields = new SQLFields(outputFields);
        List<Object[]> rows = new ArrayList<>();
        MultiGetItemResponse[] singleResponses = multiGetItemResponses.getResponses();
        long successful = 0;
        for (int i=0; i < singleResponses.length; i++) {
            if (!singleResponses[i].isFailed()) {
                if (singleResponses[i].getResponse().isExists()) {
                    fields.applyGetResponse(tableContext(), singleResponses[i].getResponse());
                    rows.add(fields.getRowValues());
                    successful++;
                }
            } else if (!singleResponses[i].getFailure().getType().equals("blah")) {
                throw new CrateException(singleResponses[i].getFailure().getMessage());
            }
        }
        response.cols(cols());
        response.rows(rows.toArray(new Object[rows.size()][outputFields.size()]));
        response.rowCount(successful);
        return response;
    }

    public SQLResponse buildResponse(DeleteByQueryResponse deleteByQueryResponse) {
        // TODO: add rows affected
        return buildEmptyResponse(0);
    }

    public DeleteByQueryRequest buildDeleteByQueryRequest() throws StandardException {
        DeleteByQueryRequest request = new DeleteByQueryRequest();
        builder = visitor.getXContentBuilder();
        request.query(builder.bytes().toBytes());
        request.indices(indices.toArray(new String[indices.size()]));

        // Set routing values if found by planner
        @SuppressWarnings("unchecked") // should only be null or set of strings
        Set<String> routingValues = (Set<String>) getPlannerResult(QueryPlanner.ROUTING_VALUES);
        if (routingValues != null && !routingValues.isEmpty()) {
            List<String> tmp = new ArrayList<>(routingValues.size());
            tmp.addAll(routingValues);
            request.routing(tmp.toArray(new String[tmp.size()]));
        }

        return request;
    }


    public SQLResponse buildResponse(DeleteResponse deleteResponse) {
        int rowCount = 0;
        if (! deleteResponse.isNotFound()) {
            rowCount = 1;
        }

        return buildEmptyResponse(rowCount);
    }

    public SQLResponse buildResponse(UpdateResponse updateResponse) {
        return buildEmptyResponse(1);
    }

    public SQLResponse buildResponse(CreateIndexResponse createIndexResponse) {
        return buildEmptyResponse(0);
    }

    public SQLResponse buildResponse(DeleteIndexResponse deleteIndexResponse) {
        return buildEmptyResponse(0);
    }

    public SQLResponse buildMissingDocumentResponse() {
        return buildEmptyResponse(0);
    }

    private SQLResponse buildEmptyResponse(int rowCount) {
        SQLResponse response = new SQLResponse();
        response.cols(cols());
        response.rows(new Object[0][0]);
        response.rowCount(rowCount);

        return response;
    }

    public Map<String, Object> updateDoc() {
        return updateDoc;
    }

    public Object[] args() {
        return args;
    }

    public boolean hasArgs(){
        return (args != null && args.length>0);
    }

    public String stmt() {
        return stmt;
    }

    /**
     * returns the requested output fields as a list of tuples where
     * the left side is the alias and the right side is the column name
     *
     * @return list of tuples
     */
    public List<Tuple<String, String>> outputFields() {
        return outputFields;
    }

    /**
     * Adds an additional output field
     * @param alias the name under which the field will show up in the result
     * @param columnName the name of the column the value comes from
     */
    public void addOutputField(String alias, String columnName) {
        this.outputFields.add(new Tuple<String, String>(alias, columnName));
    }

    public void updateDoc(Map<String, Object> updateDoc) {
        this.updateDoc = updateDoc;
    }

    public List<String> indices() {
        return indices;
    }

    public void countRequest(boolean countRequest) {
        this.countRequest = countRequest;
    }

    public boolean countRequest() {
        if (hasGroupBy()) {
            return false;
        }

        return countRequest;
    }

    public void setPlannerResult(String key, Object value) {
        plannerResults.put(key, value);
    }

    public Object getPlannerResult(String key) {
        return plannerResults.get(key);
    }
    public Object removePlannerResult(String key) {
        return plannerResults.remove(key);
    }

    public Map<String, Object> plannerResults() {
        return plannerResults;
    }

    public XContentVisitor visitor() {
        return visitor;
    }

    public boolean hasGroupBy() {
        return (groupByColumnNames != null && groupByColumnNames.size() > 0);
    }

    public boolean hasOrderBy() {
        return (orderByIndices != null && orderByIndices.size() > 0) || (orderByColumnNames != null && orderByColumnNames.size() > 0);
    }
}<|MERGE_RESOLUTION|>--- conflicted
+++ resolved
@@ -24,6 +24,7 @@
 import org.elasticsearch.action.index.IndexResponse;
 import org.elasticsearch.action.search.SearchRequest;
 import org.elasticsearch.action.search.SearchResponse;
+import org.elasticsearch.action.search.ShardSearchFailure;
 import org.elasticsearch.action.update.UpdateRequest;
 import org.elasticsearch.action.update.UpdateResponse;
 import org.elasticsearch.common.bytes.BytesReference;
@@ -31,6 +32,7 @@
 import org.elasticsearch.common.logging.ESLogger;
 import org.elasticsearch.common.logging.Loggers;
 import org.elasticsearch.common.xcontent.XContentBuilder;
+import org.elasticsearch.index.engine.VersionConflictEngineException;
 import org.elasticsearch.search.SearchHit;
 
 import java.io.IOException;
@@ -60,11 +62,8 @@
     public static final int DELETE_ACTION = 6;
     public static final int UPDATE_ACTION = 7;
     public static final int CREATE_INDEX_ACTION = 8;
-<<<<<<< HEAD
-    public static final int MULTI_GET_ACTION = 9;
-=======
     public static final int DELETE_INDEX_ACTION = 9;
->>>>>>> fba34097
+    public static final int MULTI_GET_ACTION = 10;
 
     public static final int UPDATE_RETRY_ON_CONFLICT = 3;
 
@@ -81,7 +80,6 @@
 
     public List<String> orderByColumnNames;
     public List<OrderByColumnIdx> orderByIndices;
-
     public OrderByColumnIdx[] orderByIndices() {
         if (orderByIndices != null) {
             return orderByIndices.toArray(new OrderByColumnIdx[orderByIndices.size()]);
